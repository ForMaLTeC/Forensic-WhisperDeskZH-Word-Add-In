using ForensicWhisperDeskZH.Audio;
using ForensicWhisperDeskZH.Common;
using ForensicWhisperDeskZH.Transcription;
using NAudio.Wave;
using System;
using System.Collections.Generic;
using System.Globalization;
using System.IO;
using System.Media;
using System.Net;
using System.Text;
using System.Threading;
using System.Threading.Tasks;
using WebRtcVadSharp;
using Whisper.net;
using Whisper.net.Ggml;
using Whisper.net.LibraryLoader;

namespace ForensicWhisperDeskZH.Transcription
{
    /// <summary>
    /// Service that handles audio transcription using Whisper models
    /// </summary>
    internal class TranscriptionService : ITranscriptionService
    {
        #region Properties
        private readonly WhisperModelManager _modelManager;
        private static WhisperFactory _transcriptorFactory;
        private static TranscriptionSettings _settings;
        private readonly WaveFormat _waveFormat;
        private readonly TextProcessor _textProcessor;

        private IAudioCapture _audioCapture;
        private AudioBufferProcessor _audioProcessor;
        private WhisperProcessor _transcriptor;
        private WhisperProcessorBuilder _transcriptorBuilder;
        private CancellationTokenSource _cancellationTokenSource;
        private StringBuilder _fullTranscriptBuilder = new StringBuilder();

        private readonly Queue<Task<TranscriptionResult>> _transcriptionTasks = new Queue<Task<TranscriptionResult>>();
        private readonly object _taskLock = new object();
        private int _errorCount = 0;
        private const int MaxConsecutiveErrors = 3;

        private bool _isTranscribing = false;
        public bool IsTranscribing => _isTranscribing;
        private bool _isDisposed = false;
        private string _sessionId;
        #endregion

        #region Events
        // Events for notifying clients about transcription events
        public event EventHandler<TranscriptionEventArgs> TranscriptionStarted;
        public event EventHandler<TranscriptionEventArgs> TranscriptionStopped;
        public event EventHandler<TranscriptionResultEventArgs> TranscriptionResult;
        public event EventHandler<ErrorEventArgs> TranscriptionError; // Fix: Ensure the event matches the interface definition
        #endregion
<<<<<<< HEAD
=======


>>>>>>> 82616d71

        /// <summary>
        /// Creates a new instance of the transcription service
        /// </summary>
        public TranscriptionService(TranscriptionSettings settings = null)
        {
            try
            {
                // Initialize settings
                _settings = settings ?? TranscriptionSettings.Default;
                _waveFormat = _settings.WaveFormat; // 16kHz, 16-bit, mono
                _textProcessor = new TextProcessor(_settings);

                // Configure runtime libraries order
                RuntimeOptions.RuntimeLibraryOrder = new List<RuntimeLibrary>
                    {
                        RuntimeLibrary.OpenVino,  // Intel hardware
                        RuntimeLibrary.Cuda,      // NVIDIA GPUs
                        RuntimeLibrary.Vulkan,    // Generic GPU acceleration
                        RuntimeLibrary.Cpu
                    };

                // Initialize model and factory
                _modelManager = new WhisperModelManager();

                // if in debug mode, download all models
#if DEBUG
                ServicePointManager.SecurityProtocol = SecurityProtocolType.Tls12 | SecurityProtocolType.Tls13;
                _modelManager.DownloadAllModelsAsync().Wait();
#endif
                //CreateWhisperFactory();

            }
            catch (Exception ex)
            {
                OnTranscriptionError(new ErrorEventArgs(ex));
                throw;
            }
        }

<<<<<<< HEAD
=======

>>>>>>> 82616d71
        #region Transcription Methods

        /// <summary>
        /// Toggles transcription on or off
        /// </summary>
        public void ToggleTranscription(Action<string> action, TranscriptionSettings transcriptionSettings, int deviceNumber = 0)
        {
            if (_isTranscribing)
            {
                StopTranscription();
            }
            else
            {
                _settings = transcriptionSettings ?? TranscriptionSettings.Default;
                StartTranscription(action, deviceNumber);
            }
        }

        /// <summary>
        /// Starts transcription from the specified microphone
        /// </summary>
        public void StartTranscription(Action<string> action, int deviceNumber = 0, CultureInfo language = null)
        {
            if (_isDisposed)
                throw new ObjectDisposedException(nameof(TranscriptionService));

            if (_isTranscribing)
                return;

            try
            {
                // Play warning sound instead of inserting text
                LoggingService.PlayTranscriptionStateChangeSound();
                
                LoggingService.LogMessage("TranscriptionService: Starting transcription", "TranscriptionService_StartTranscription");
                LoggingService.LogMessage($"TranscriptionService: Using device number {deviceNumber}", "TranscriptionService_StartTranscription");
                LoggingService.LogMessage($"TranscriptionService: Using language '{language?.Name ?? _settings.Language}'", "TranscriptionService_StartTranscription");
                LoggingService.LogMessage($"TranscriptionService: Using model type '{_settings.ModelType}'", "TranscriptionService_StartTranscription");
                LoggingService.LogMessage($"TranscriptionService: Using chunk duration '{_settings.ChunkDuration.TotalSeconds} seconds'", "TranscriptionService_StartTranscription");
                LoggingService.LogMessage($"TranscriptionService: Using silence threshold '{_settings.SilenceThreshold.TotalSeconds} seconds'", "TranscriptionService_StartTranscription");

                _isTranscribing = true;
                _errorCount = 0;
                _sessionId = Guid.NewGuid().ToString();

                // Change language if specified
                if (language != null && language.Name != _settings.Language)
                {
                    ChangeLanguage(language.Name);
                }

                CreateWhisperFactory();
                CreateAudioCapture(deviceNumber);
#if DEBUG
                LoggingService.LogMessage($"TranscriptionService: Transcriptor Loaded: {_transcriptor.GetType()}", "TranscriptionService_StartTranscription");
#endif

                _cancellationTokenSource = new CancellationTokenSource();

                // Notify listeners that transcription started
                OnTranscriptionStarted(new TranscriptionEventArgs(_sessionId, string.Empty)); // Fix: Provide the required 'transcript' argument

                // Start the background task to process completed transcriptions
                Task.Run(() => ProcessCompletedTranscriptionsAsync(action, _cancellationTokenSource.Token));

                // Start audio capture and processing
                _audioProcessor.Start();
                _audioCapture.StartCapture();
            }
            catch (Exception ex)
            {
                _isTranscribing = false;
                OnTranscriptionError(new ErrorEventArgs(ex));
            }
        }

        /// <summary>
        /// Stops the active transcription
        /// </summary>
        public void StopTranscription()
        {
            Task.Run(async () => await StopTranscriptionInternalAsync());
            LoggingService.PlayTranscriptionStateChangeSound(); 
        }

        /// <summary>
        /// Transcribes an audio chunk directly without creating new processor instances
        /// </summary>
        private async Task<TranscriptionResult> TranscribeChunkDirectlyAsync(MemoryStream audioBuffer,string sessionId,CancellationToken cancellationToken)
        {
            // Validate input buffer
            if (audioBuffer == null || audioBuffer.Length == 0)
            {
                System.Diagnostics.Debug.WriteLine("TranscriptionService: Empty or null audio buffer received");
                return new TranscriptionResult(string.Empty, string.Empty, new List<TranscriptionSegment>());
            }

            System.Diagnostics.Debug.WriteLine($"TranscriptionService: Processing audio buffer with {audioBuffer.Length} bytes");

            // Create a temporary file for the WAV data
            string tempFile = Path.Combine(Path.GetTempPath(), $"debug_audio_{DateTime.Now:yyyyMMdd_HHmmss_fff}.wav");

            try
            {
                SaveAudioChunkToFile(tempFile, audioBuffer);

                // Validate the created WAV file
                var fileInfo = new FileInfo(tempFile);
                System.Diagnostics.Debug.WriteLine($"TranscriptionService: WAV file created - Size: {fileInfo.Length} bytes");

                if (fileInfo.Length < 100)
                {
                    System.Diagnostics.Debug.WriteLine("TranscriptionService: WARNING - WAV file is very small, may be empty!");
                    return new TranscriptionResult(string.Empty, string.Empty, new List<TranscriptionSegment>());
                }

                if (!CheckWavFileForVoice(tempFile))
                {
                    System.Diagnostics.Debug.WriteLine("TranscriptionService: INFORMATION - WAV File does not contain a voice");
                    return new TranscriptionResult(string.Empty, string.Empty, new List<TranscriptionSegment>());
                }
                var resultSegments = new List<TranscriptionSegment>();
                var segmentTexts = new List<string>();

                // Process the WAV file using the main transcriptor
                int segmentCount = 0;

                await ProcessAudioChunk(tempFile, segmentCount, segmentTexts, resultSegments, sessionId);

                System.Diagnostics.Debug.WriteLine($"TranscriptionService: Whisper processing completed. Total segments: {segmentCount}");

                if (segmentCount == 0)
                {
                    System.Diagnostics.Debug.WriteLine("TranscriptionService: WARNING - No segments returned from Whisper!");

                    // Try to diagnose why no segments were returned
                    DiagnoseWhisperIssue(tempFile);
                }


                string fullText = string.Join(" ", segmentTexts);
                System.Diagnostics.Debug.WriteLine($"TranscriptionService: Completed processing - Full text: '{fullText}'");
                //_transcriptor = CreateWhisperProcessor(fullText);

                return new TranscriptionResult(fullText, fullText, resultSegments);
            }
            catch (Exception ex)
            {
                System.Diagnostics.Debug.WriteLine($"TranscriptionService: Error processing audio: {ex.Message}");
                System.Diagnostics.Debug.WriteLine($"TranscriptionService: Stack trace: {ex.StackTrace}");
                throw new InvalidOperationException("Failed to transcribe audio buffer", ex);
            }
            finally
            {
                // Keep temp file for debugging
                System.Diagnostics.Debug.WriteLine($"TranscriptionService: Temp file saved for debugging: {tempFile}");
            }
        }
<<<<<<< HEAD

        /// <summary>
        /// This Task handles the Insertion of completed transcription results into the WordDcoument
        /// </summary>
=======
>>>>>>> 82616d71
        private async Task ProcessCompletedTranscriptionsAsync(Action<string> action, CancellationToken cancellationToken)
        {
            while (!cancellationToken.IsCancellationRequested)
            {
                Task<TranscriptionResult> currentTask = null;

                lock (_taskLock)
                {
                    if (_transcriptionTasks.Count > 0)
                    {
                        currentTask = _transcriptionTasks.Peek();
                    }
                }

                if (currentTask != null)
                {
                    try
                    {
                        // Wait for this task to complete
                        var result = await currentTask;

                        // Remove the task from the queue
                        lock (_taskLock)
                        {
                            _transcriptionTasks.Dequeue();
                        }

                        // Process the results
                        if (!string.IsNullOrWhiteSpace(result.FullText))
                        {
                            // Add to full transcript
                            _fullTranscriptBuilder.Append(result.FullText + " ");

                            // Send text to callback
                            action?.Invoke(result.IncrementalText);

                            // Raise events for each segment
                            foreach (var segment in result.Segments)
                            {
                                OnTranscriptionResult(new TranscriptionResultEventArgs(
                                    segment.Text,
                                    segment.Start,
<<<<<<< HEAD
                                    segment.End));
=======
                                    segment.End,
                                    segment.SessionId));
>>>>>>> 82616d71
                            }
                        }

                        // Reset error count on success
                        _errorCount = 0;
                    }
                    catch (Exception ex)
                    {
                        // Remove the failed task
                        lock (_taskLock)
                        {
                            _transcriptionTasks.Dequeue();
                        }

                        HandleTranscriptionError(ex);
                    }
                }
                else
                {
                    // No tasks to process right now, wait a bit
                    await Task.Delay(100, cancellationToken);
                }
            }
        }

        /// <summary>
        /// Internal implementation of stop transcription
        /// </summary>
        private async Task StopTranscriptionInternalAsync()
        {
            if (!_isTranscribing)
                return;

            // Set the flag to prevent new tasks
            _isTranscribing = false;

            try
            {
                // Cancel ongoing operations first
                _cancellationTokenSource?.Cancel();

                // Stop audio capture immediately
                _audioCapture?.StopCapture();
                _audioProcessor?.Stop();

                // Wait for pending tasks with timeout - make this more robust
                var pendingTasks = new List<Task<TranscriptionResult>>();
                lock (_taskLock)
                {
                    while (_transcriptionTasks.Count > 0)
                    {
                        pendingTasks.Add(_transcriptionTasks.Dequeue());
                    }
                }

                if (pendingTasks.Count > 0)
                {
                    try
                    {
                        var allTasksCompletion = Task.WhenAll(pendingTasks);
                        var timeout = Task.Delay(3000); // Reduced timeout
                        var completedTask = await Task.WhenAny(allTasksCompletion, timeout);
                        
                        if (completedTask == timeout)
                        {
                            System.Diagnostics.Debug.WriteLine("TranscriptionService: Timeout waiting for tasks to complete");
                        }
                    }
                    catch (Exception ex)
                    {
                        System.Diagnostics.Debug.WriteLine($"TranscriptionService: Error waiting for tasks: {ex.Message}");
                    }
                }

                // Notify that transcription has stopped
                OnTranscriptionStopped(new TranscriptionEventArgs(_sessionId, _fullTranscriptBuilder.ToString()));
            }
            catch (Exception ex)
            {
                OnTranscriptionError(new ErrorEventArgs(ex));
            }
            finally
            {
                // Reset state
                _fullTranscriptBuilder.Clear();

                // Clean up resources with proper disposal order
                try
                {
                    _audioCapture?.Dispose();
                }
                catch (Exception ex)
                {
                    System.Diagnostics.Debug.WriteLine($"TranscriptionService: Error disposing audio capture: {ex.Message}");
                }
                finally
                {
                    _audioCapture = null;
                }

                try
                {
                    _audioProcessor?.Dispose();
                }
                catch (Exception ex)
                {
                    System.Diagnostics.Debug.WriteLine($"TranscriptionService: Error disposing audio processor: {ex.Message}");
                }
                finally
                {
                    _audioProcessor = null;
                }

                try
                {
                    _cancellationTokenSource?.Dispose();
                }
                catch (Exception ex)
                {
                    System.Diagnostics.Debug.WriteLine($"TranscriptionService: Error disposing cancellation token: {ex.Message}");
                }
                finally
                {
                    _cancellationTokenSource = null;
                }
            }
        }
        #endregion

        #region Whisper.Net Related Methods
        /// <summary>
        /// Whisper factory creation and model loading
        /// </summary>
        private void CreateWhisperFactory()
        {
            try
            {
                string whisperModelPath = $"ggml-{_settings.ModelType.ToString().ToLower()}.bin";
                LoggingService.LogMessage($"TranscriptionService: Using Whisper model path: {whisperModelPath}", "TranscriptionService_init");

                string modelPath = _modelManager.EnsureModelExistsAsync(
                    whisperModelPath,
                    _settings.ModelType == default(GgmlType) ? GgmlType.Base : _settings.ModelType
                ).Result;

                LoggingService.LogMessage($"TranscriptionService: Model path resolved to: {modelPath}", "TranscriptionService_init");
                _transcriptorFactory = _modelManager.CreateFactory(modelPath);

                // Create builder and processor
                _transcriptorBuilder = _transcriptorFactory.CreateBuilder();
                _transcriptor = CreateWhisperProcessor();
            }
            catch (Exception ex)
            {
                OnTranscriptionError(new ErrorEventArgs(ex));
                throw;
            }
        }

        /// <summary>
<<<<<<< HEAD
        /// Creates a configured WhisperProcessor based on settings using the Transcriptor Builder
        /// The Whisper Processor is our Interface to Whipsers capabilites
        /// A Whiper Processor, creates and manages Instances of the Model
=======
        /// Creates a configured WhisperProcessor based on settings
>>>>>>> 82616d71
        /// </summary>
        private WhisperProcessor CreateWhisperProcessor(string lastTranscribedText = null)
        {
            _transcriptorBuilder
                .WithDuration(_settings.ChunkDuration)
                .WithThreads(_settings.Threads)
                .WithLanguage(_settings.Language)
                .WithPrintProgress()
                .WithPrintResults();

            if (_settings.TranslateToEnglish)
            {
                _transcriptorBuilder.WithTranslate();
            }

            if (_settings.Temperature > 0)
            {
                _transcriptorBuilder.WithTemperature(_settings.Temperature);
            }

            if (lastTranscribedText != null)
            {
                _transcriptorBuilder.WithPrompt(lastTranscribedText);
            }

            // Configure sampling strategy
            if (_settings.UseGreedyStrategy)
            {
                _transcriptorBuilder.WithGreedySamplingStrategy();
            }
            else
            {
                var beamSearchBuilder = (BeamSearchSamplingStrategyBuilder)_transcriptorBuilder.WithBeamSearchSamplingStrategy();
                beamSearchBuilder.WithBeamSize(_settings.BeamSize);
            }

            // Add additional options for better quality
            _transcriptorBuilder
                .WithNoSpeechThreshold(0.6f)
                .WithTokenTimestamps()
                .WithProbabilities();

            return _transcriptorBuilder.Build();
        }

        #endregion

        #region Audio Methods
<<<<<<< HEAD

        /// <summary>
        /// Creates and configures audio capture from the specified device
        /// To do So it creates a NAudioCapture instance and an AudioBufferProcessor instance
        /// </summary>
=======
>>>>>>> 82616d71
        private void CreateAudioCapture(int deviceNumber)
        {
            // Initialize audio capture and processing
            _audioCapture = new NAudioCapture(deviceNumber);

            // Create buffer processor
            var bytesPerMs = _waveFormat.AverageBytesPerSecond / 1000;
            _audioProcessor = new AudioBufferProcessor(
                bytesPerMs,
                _settings.ChunkDuration,
                _settings.SilenceThreshold);

            // Connect events
            _audioCapture.AudioDataAvailable += OnAudioDataAvailable;
            _audioProcessor.ChunkReady += OnAudioChunkReady;
        }

<<<<<<< HEAD
        /// <summary>
        /// When new Audio Data becomes available, give this data to the AudioProcessor.
        /// </summary>
        /// <param name="sender">The source of the event, typically the object providing the audio data.</param>
        /// <param name="e">An <see cref="AudioDataEventArgs"/> instance containing the audio data.</param>
=======
>>>>>>> 82616d71
        private void OnAudioDataAvailable(object sender, AudioDataEventArgs e)
        {
            _audioProcessor.AddAudioData(e.AudioData.Span);
        }

<<<<<<< HEAD
        /// <summary>
        /// Handles the event triggered when a new audio chunk is ready for processing.
        /// </summary>
        /// <remarks>This method processes audio chunks asynchronously by queuing transcription tasks.  If
        /// a cancellation request is detected, the method exits without processing the audio chunk. Exceptions
        /// encountered during processing are handled internally.</remarks>
        /// <param name="sender">The source of the event, typically the object that raised the event.</param>
        /// <param name="e">An instance of <see cref="ProcessedAudioEventArgs"/> containing the audio data to be processed.</param>
=======
>>>>>>> 82616d71
        private void OnAudioChunkReady(object sender, ProcessedAudioEventArgs e)
        {
            if (_cancellationTokenSource?.IsCancellationRequested == true)
                return;

            try
            {
                // PROBLEM: Creating new processor instances for each chunk
                // This creates new state and can confuse Whisper

                // FIXED: Reuse the existing processor or create a simpler approach
                var transcriptionTask = TranscribeChunkDirectlyAsync(
                    e.AudioData,
                    _sessionId,
                    _cancellationTokenSource?.Token ?? CancellationToken.None);

                lock (_taskLock)
                {
                    _transcriptionTasks.Enqueue(transcriptionTask);
                }
            }
            catch (Exception ex)
            {
                HandleTranscriptionError(ex);
            }
        }

        /// <summary>
        /// This Method loads the audio chunk from the disk and transcribes this chunk
        /// </summary>
        /// <param name="tempFile">The Temporary Audio Chunk File</param>
        /// <param name="segmentCount"></param>
        /// <param name="segmentTexts"></param>
        /// <param name="resultSegments"></param>
        /// <param name="sessionId"></param>
        /// <returns></returns>
        private async Task<int> ProcessAudioChunk(string tempFile, int segmentCount, List<string> segmentTexts, List<TranscriptionSegment> resultSegments, string sessionId)
        {
            using (var fileStream = File.OpenRead(tempFile))
            {
                System.Diagnostics.Debug.WriteLine($"TranscriptionService: Reading WAV file for processing - Size: {fileStream.Length} bytes");
                System.Diagnostics.Debug.WriteLine($"TranscriptionService: Starting Whisper processing...");


                await foreach (var segment in _transcriptor.ProcessAsync(fileStream))
                {
                    segmentCount++;
                    System.Diagnostics.Debug.WriteLine($"TranscriptionService: Received segment #{segmentCount}: '{segment.Text}' ({segment.Start} - {segment.End})");

                    if (string.IsNullOrWhiteSpace(segment.Text))
                    {
                        System.Diagnostics.Debug.WriteLine("TranscriptionService: Empty segment received from Whisper");
                        continue;
                    }

                    // Process the text
                    string processedText = _textProcessor.ProcessTranscribedText(segment.Text);
                    segmentTexts.Add(processedText);

                    // Create result segment
                    resultSegments.Add(new TranscriptionSegment(
                        processedText,
                        segment.Start,
                        segment.End,
                        sessionId));
                }
            }
            return 1;
        }
        #endregion

        #region Utility Methods
        /// <summary>
        /// This Method detects if a audio file contains a voice or not using WebRTC VAD.
        /// </summary>
        /// <param name="tempFilePath"></param>
        /// <returns></returns>
        private bool CheckWavFileForVoice(string tempFilePath)
        {
            try
            {
                using (var reader = new WaveFileReader(tempFilePath))
                {
                    System.Diagnostics.Debug.WriteLine($"TranscriptionService: Analyzing audio for voice using WebRTC VAD - Duration: {reader.TotalTime.TotalSeconds:F2}s");
                   
                    // WebRTC VAD works with specific sample rates: 8000, 16000, 32000, or 48000 Hz
                    // and requires specific frame sizes
                    if (reader.WaveFormat.SampleRate != 16000 || reader.WaveFormat.Channels != 1 || reader.WaveFormat.BitsPerSample != 16)
                    {
                        System.Diagnostics.Debug.WriteLine($"TranscriptionService: Audio format not compatible with WebRTC VAD, falling back to energy-based detection");
                        return FallbackEnergyBasedDetection(tempFilePath);
                    }

                    using (var vad = new WebRtcVad())
                    {
                        // Set aggressiveness level (0-3, where 3 is most aggressive)
                        // 0 = least aggressive (more likely to detect speech)
                        // 3 = most aggressive (less likely to detect speech)
                        vad.OperatingMode = OperatingMode.Aggressive; // Moderate aggressiveness

                        // WebRTC VAD requires specific frame sizes for 16kHz: 160, 320, or 480 samples
                        const int FRAME_SIZE_SAMPLES = 320; // 20ms at 16kHz
                        const int FRAME_SIZE_BYTES = FRAME_SIZE_SAMPLES * 2; // 16-bit samples

                        byte[] frameBuffer = new byte[FRAME_SIZE_BYTES];
                        int voiceFrames = 0;
                        int totalFrames = 0;

                        reader.Position = 0;

                        while (reader.Position < reader.Length - FRAME_SIZE_BYTES)
                        {
                            int bytesRead = reader.Read(frameBuffer, 0, FRAME_SIZE_BYTES);

                            if (bytesRead == FRAME_SIZE_BYTES)
                            {
                                totalFrames++;

                                // Convert bytes to short array for WebRTC VAD
                                short[] samples = new short[FRAME_SIZE_SAMPLES];
                                for (int i = 0; i < FRAME_SIZE_SAMPLES; i++)
                                {
                                    samples[i] = BitConverter.ToInt16(frameBuffer, i * 2);
                                }

                                // Check if this frame contains voice
                                bool hasVoice = vad.HasSpeech(samples);

                                if (hasVoice)
                                {
                                    voiceFrames++;
                                }
                            }
                        }

                        double voicePercentage = totalFrames > 0 ? (double)voiceFrames / totalFrames * 100 : 0;

                        System.Diagnostics.Debug.WriteLine($"TranscriptionService: WebRTC VAD Results:");
                        System.Diagnostics.Debug.WriteLine($"  Total frames analyzed: {totalFrames}");
                        System.Diagnostics.Debug.WriteLine($"  Voice frames detected: {voiceFrames}");
                        System.Diagnostics.Debug.WriteLine($"  Voice percentage: {voicePercentage:F2}%");

                        // Consider it voice if at least 5% of frames contain speech
                        bool containsVoice = voicePercentage >= 5.0;

                        System.Diagnostics.Debug.WriteLine($"TranscriptionService: Voice detection result: {containsVoice}");
                        LoggingService.LogMessage($"TranscriptionService: Voice detection result: {containsVoice}", "TranscriptionService_CheckWavFileForVoice");

                        return containsVoice;
                    }
                }
            }
            catch (Exception ex)
            {
                System.Diagnostics.Debug.WriteLine($"TranscriptionService: Error in WebRTC VAD voice detection: {ex.Message}");
                // Fall back to energy-based detection if WebRTC VAD fails
                return FallbackEnergyBasedDetection(tempFilePath);
            }
        }

        /// <summary>
        /// Fallback energy-based voice detection for when WebRTC VAD can't be used
        /// </summary>
        private bool FallbackEnergyBasedDetection(string tempFilePath)
        {
            try
            {
                using (var reader = new WaveFileReader(tempFilePath))
                {
                    var audioData = new byte[reader.Length];
                    reader.Read(audioData, 0, audioData.Length);

                    int totalSamples = audioData.Length / 2;
                    int energySamples = 0;
                    long sumSquares = 0;

                    for (int i = 0; i < audioData.Length - 1; i += 2)
                    {
                        short sample = BitConverter.ToInt16(audioData, i);
                        sumSquares += (long)sample * sample;

                        if (Math.Abs(sample) > 500) // Energy threshold
                        {
                            energySamples++;
                        }
                    }

                    double rms = Math.Sqrt((double)sumSquares / totalSamples);
                    double energyPercentage = (double)energySamples / totalSamples * 100;

                    System.Diagnostics.Debug.WriteLine($"TranscriptionService: Fallback detection - RMS: {rms:F2}, Energy %: {energyPercentage:F2}");

                    return rms > 150 && energyPercentage > 2.0;
                }
            }
            catch (Exception ex)
            {
                System.Diagnostics.Debug.WriteLine($"TranscriptionService: Fallback detection failed: {ex.Message}");
                return true; // Assume voice if all detection methods fail
            }
        }

        /// <summary>
        /// Saves the audio chunk to a temporary WAV file for later processing
        /// The current Version of the Whisper.net library requires a WAV file input,
        /// including a complete header. This method ensures the audio data is correctly formatted
        /// and saved to disk before processing.
        /// </summary>
        /// <param name="tempFile"></param>
        /// <param name="audioBuffer"></param>
        private void SaveAudioChunkToFile(string tempFile, MemoryStream audioBuffer)
        {
            System.Diagnostics.Debug.WriteLine($"TranscriptionService: Writing audio to temp file: {tempFile}");
            System.Diagnostics.Debug.WriteLine($"TranscriptionService: Wave format: {_waveFormat}");

            // Write the WAV file to disk
            using (WaveFileWriter writer = new WaveFileWriter(tempFile, _waveFormat))
            {
                audioBuffer.Position = 0;
                byte[] audioData = audioBuffer.ToArray();

                System.Diagnostics.Debug.WriteLine($"TranscriptionService: Writing {audioData.Length} bytes to WAV file");

                // Analyze audio content
                AnalyzeAudioSamples(audioData, "Before WAV write");

                writer.Write(audioData, 0, audioData.Length);
                writer.Flush();
            }
        }

        /// <summary>
        /// Analyzes audio samples for debugging
        /// </summary>
        private void AnalyzeAudioSamples(byte[] audioData, string context)
        {
            try
            {
                if (audioData.Length < 2) return;

                int totalSamples = audioData.Length / 2;
                int nonZeroSamples = 0;
                short maxSample = 0;
                long sumSquares = 0;

                for (int i = 0; i < audioData.Length - 1; i += 2)
                {
                    short sample = BitConverter.ToInt16(audioData, i);
                    if (sample != 0) nonZeroSamples++;
                    if (Math.Abs(sample) > Math.Abs(maxSample)) maxSample = sample;
                    sumSquares += (long)sample * sample;
                }

                double rms = Math.Sqrt((double)sumSquares / totalSamples);
                double audioPercentage = totalSamples > 0 ? (double)nonZeroSamples / totalSamples * 100 : 0;

                System.Diagnostics.Debug.WriteLine($"TranscriptionService: {context} - Audio Analysis:");
                System.Diagnostics.Debug.WriteLine($"  Total samples: {totalSamples}");
                System.Diagnostics.Debug.WriteLine($"  Non-zero samples: {nonZeroSamples} ({audioPercentage:F2}%)");
                System.Diagnostics.Debug.WriteLine($"  Max sample: {maxSample}");
                System.Diagnostics.Debug.WriteLine($"  RMS level: {rms:F2}");
            }
            catch (Exception ex)
            {
                System.Diagnostics.Debug.WriteLine($"TranscriptionService: Error analyzing audio samples: {ex.Message}");
            }
        }

        /// <summary>
        /// Diagnoses potential Whisper processing issues
        /// </summary>
        private void DiagnoseWhisperIssue(string tempFile)
        {
            try
            {
                System.Diagnostics.Debug.WriteLine("=== WHISPER DIAGNOSTIC ===");

                // Check file size and duration
                var fileInfo = new FileInfo(tempFile);
                System.Diagnostics.Debug.WriteLine($"File size: {fileInfo.Length} bytes");

                using (var reader = new WaveFileReader(tempFile))
                {
                    System.Diagnostics.Debug.WriteLine($"WAV Format: {reader.WaveFormat}");
                    System.Diagnostics.Debug.WriteLine($"Duration: {reader.TotalTime}");
                    System.Diagnostics.Debug.WriteLine($"Sample count: {reader.SampleCount}");

                    // Check if duration is too short
                    if (reader.TotalTime.TotalSeconds < 0.1)
                    {
                        System.Diagnostics.Debug.WriteLine("ISSUE: Audio duration is too short for Whisper processing!");
                    }

                    // Check if format matches expected
                    if (reader.WaveFormat.SampleRate != _waveFormat.SampleRate)
                    {
                        System.Diagnostics.Debug.WriteLine($"ISSUE: Sample rate mismatch! Expected: {_waveFormat.SampleRate}, Got: {reader.WaveFormat.SampleRate}");
                    }

                    if (reader.WaveFormat.Channels != _waveFormat.Channels)
                    {
                        System.Diagnostics.Debug.WriteLine($"ISSUE: Channel count mismatch! Expected: {_waveFormat.Channels}, Got: {reader.WaveFormat.Channels}");
                    }

                    if (reader.WaveFormat.BitsPerSample != _waveFormat.BitsPerSample)
                    {
                        System.Diagnostics.Debug.WriteLine($"ISSUE: Bits per sample mismatch! Expected: {_waveFormat.BitsPerSample}, Got: {reader.WaveFormat.BitsPerSample}");
                    }
                }

                // Check transcriptor configuration
                System.Diagnostics.Debug.WriteLine($"Whisper Settings:");
                System.Diagnostics.Debug.WriteLine($"  Language: {_settings.Language}");
                System.Diagnostics.Debug.WriteLine($"  Model Type: {_settings.ModelType}");
                System.Diagnostics.Debug.WriteLine($"  No Speech Threshold: 0.6f");
                System.Diagnostics.Debug.WriteLine($"  Temperature: {_settings.Temperature}");

                System.Diagnostics.Debug.WriteLine("=== END DIAGNOSTIC ===");
            }
            catch (Exception ex)
            {
                System.Diagnostics.Debug.WriteLine($"Error in Whisper diagnosis: {ex.Message}");
            }
        }

        #endregion

        #region Settings
        public void ChangeModelType(GgmlType modelType)
        {
            if (_transcriptor != null && modelType != default(GgmlType))
            {
                _settings.ModelType = modelType;
                _transcriptor = CreateWhisperProcessor();
            }
        }

        public void ChangeChunkDuration(double chunkDuration)
        {
            _settings.ChunkDuration = TimeSpan.FromSeconds(chunkDuration);
        }

        public void ChangeSilenceThreshold(double overlapDuration)
        {
            _settings.SilenceThreshold = TimeSpan.FromSeconds(overlapDuration);
        }

        public void ChangeLanguage(string language)
        {
            if (_transcriptor != null && !string.IsNullOrEmpty(language))
            {
                _settings.Language = language;
                _transcriptor.ChangeLanguage(language);
            }
        }

        #endregion

        #region Eventhandlers
        // Event raising methods
        protected virtual void OnTranscriptionStarted(TranscriptionEventArgs e)
        {
            TranscriptionStarted?.Invoke(this, e);
        }

        protected virtual void OnTranscriptionStopped(TranscriptionEventArgs e)
        {
            TranscriptionStopped?.Invoke(this, e);
        }

        protected virtual void OnTranscriptionResult(TranscriptionResultEventArgs e)
        {
            TranscriptionResult?.Invoke(this, e);
        }

        protected virtual void OnTranscriptionError(ErrorEventArgs e)
        {
            TranscriptionError?.Invoke(this, e);
        }

        private void HandleTranscriptionError(Exception ex)
        {
            _errorCount++;
            OnTranscriptionError(new ErrorEventArgs(ex)); // Pass only the exception object

            // If we have too many consecutive errors, stop transcription
            if (_errorCount >= MaxConsecutiveErrors)
            {
                StopTranscription();
            }
        }
        #endregion

        /// <summary>
        /// Disposes resources used by the service
        /// </summary>
        public void Dispose()
        {
            if (_isDisposed)
                return;

            StopTranscription();

            _transcriptor?.Dispose();
            _transcriptorFactory?.Dispose();

            _isDisposed = true;
        }

    }
}<|MERGE_RESOLUTION|>--- conflicted
+++ resolved
@@ -55,11 +55,7 @@
         public event EventHandler<TranscriptionResultEventArgs> TranscriptionResult;
         public event EventHandler<ErrorEventArgs> TranscriptionError; // Fix: Ensure the event matches the interface definition
         #endregion
-<<<<<<< HEAD
-=======
-
-
->>>>>>> 82616d71
+
 
         /// <summary>
         /// Creates a new instance of the transcription service
@@ -100,10 +96,6 @@
             }
         }
 
-<<<<<<< HEAD
-=======
-
->>>>>>> 82616d71
         #region Transcription Methods
 
         /// <summary>
@@ -262,13 +254,10 @@
                 System.Diagnostics.Debug.WriteLine($"TranscriptionService: Temp file saved for debugging: {tempFile}");
             }
         }
-<<<<<<< HEAD
 
         /// <summary>
         /// This Task handles the Insertion of completed transcription results into the WordDcoument
         /// </summary>
-=======
->>>>>>> 82616d71
         private async Task ProcessCompletedTranscriptionsAsync(Action<string> action, CancellationToken cancellationToken)
         {
             while (!cancellationToken.IsCancellationRequested)
@@ -311,12 +300,7 @@
                                 OnTranscriptionResult(new TranscriptionResultEventArgs(
                                     segment.Text,
                                     segment.Start,
-<<<<<<< HEAD
                                     segment.End));
-=======
-                                    segment.End,
-                                    segment.SessionId));
->>>>>>> 82616d71
                             }
                         }
 
@@ -477,13 +461,9 @@
         }
 
         /// <summary>
-<<<<<<< HEAD
         /// Creates a configured WhisperProcessor based on settings using the Transcriptor Builder
         /// The Whisper Processor is our Interface to Whipsers capabilites
         /// A Whiper Processor, creates and manages Instances of the Model
-=======
-        /// Creates a configured WhisperProcessor based on settings
->>>>>>> 82616d71
         /// </summary>
         private WhisperProcessor CreateWhisperProcessor(string lastTranscribedText = null)
         {
@@ -532,14 +512,11 @@
         #endregion
 
         #region Audio Methods
-<<<<<<< HEAD
 
         /// <summary>
         /// Creates and configures audio capture from the specified device
         /// To do So it creates a NAudioCapture instance and an AudioBufferProcessor instance
         /// </summary>
-=======
->>>>>>> 82616d71
         private void CreateAudioCapture(int deviceNumber)
         {
             // Initialize audio capture and processing
@@ -557,20 +534,17 @@
             _audioProcessor.ChunkReady += OnAudioChunkReady;
         }
 
-<<<<<<< HEAD
         /// <summary>
         /// When new Audio Data becomes available, give this data to the AudioProcessor.
         /// </summary>
         /// <param name="sender">The source of the event, typically the object providing the audio data.</param>
         /// <param name="e">An <see cref="AudioDataEventArgs"/> instance containing the audio data.</param>
-=======
->>>>>>> 82616d71
         private void OnAudioDataAvailable(object sender, AudioDataEventArgs e)
         {
             _audioProcessor.AddAudioData(e.AudioData.Span);
         }
 
-<<<<<<< HEAD
+
         /// <summary>
         /// Handles the event triggered when a new audio chunk is ready for processing.
         /// </summary>
@@ -579,8 +553,6 @@
         /// encountered during processing are handled internally.</remarks>
         /// <param name="sender">The source of the event, typically the object that raised the event.</param>
         /// <param name="e">An instance of <see cref="ProcessedAudioEventArgs"/> containing the audio data to be processed.</param>
-=======
->>>>>>> 82616d71
         private void OnAudioChunkReady(object sender, ProcessedAudioEventArgs e)
         {
             if (_cancellationTokenSource?.IsCancellationRequested == true)
