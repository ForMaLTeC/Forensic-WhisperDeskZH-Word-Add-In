--- conflicted
+++ resolved
@@ -97,96 +97,9 @@
             }
         }
 
-<<<<<<< HEAD
+
         #region Transcription Methods
-=======
-        private void CreateWhisperFactory()
-        {
-            try
-            {
-                string whisperModelPath = $"ggml-{_settings.ModelType.ToString().ToLower()}.bin";
-                LoggingService.LogMessage($"TranscriptionService: Using Whisper model path: {whisperModelPath}", "TranscriptionService_init");
-
-                string modelPath = _modelManager.EnsureModelExistsAsync(
-                    whisperModelPath,
-                    _settings.ModelType == default(GgmlType) ? GgmlType.Base : _settings.ModelType
-                ).Result;
-
-                LoggingService.LogMessage($"TranscriptionService: Model path resolved to: {modelPath}", "TranscriptionService_init");
-                _transcriptorFactory = _modelManager.CreateFactory(modelPath);
-
-                // Create builder and processor
-                _transcriptorBuilder = _transcriptorFactory.CreateBuilder();
-                _transcriptor = CreateWhisperProcessor();
-            }
-            catch (Exception ex)
-            {
-                OnTranscriptionError(new ErrorEventArgs(ex));
-                throw;
-            }
-        }
-
-
-        /// <summary>
-        /// Creates a configured WhisperProcessor based on settings
-        /// </summary>
-        private WhisperProcessor CreateWhisperProcessor(string lastTranscribedText = null)
-        {
-            _transcriptorBuilder
-                .WithDuration(_settings.ChunkDuration)
-                .WithThreads(_settings.Threads)
-                .WithLanguage(_settings.Language)
-                .WithPrintProgress()
-                .WithPrintResults();
-
-            if (_settings.TranslateToEnglish)
-            {
-                _transcriptorBuilder.WithTranslate();
-            }
-
-            if (_settings.Temperature > 0)
-            {
-                _transcriptorBuilder.WithTemperature(_settings.Temperature);
-            }
-
-            if(lastTranscribedText != null)
-            {
-                _transcriptorBuilder.WithPrompt(lastTranscribedText);
-            }
-
-            // Configure sampling strategy
-            if (_settings.UseGreedyStrategy)
-            {
-                _transcriptorBuilder.WithGreedySamplingStrategy();
-            }
-            else
-            {
-                var beamSearchBuilder = (BeamSearchSamplingStrategyBuilder)_transcriptorBuilder.WithBeamSearchSamplingStrategy();
-                beamSearchBuilder.WithBeamSize(_settings.BeamSize);
-            }
-
-            // Add additional options for better quality
-            _transcriptorBuilder
-                .WithNoSpeechThreshold(0.6f)
-                .WithTokenTimestamps()
-                .WithProbabilities();
-
-            return _transcriptorBuilder.Build();
-        }
-
-        /// <summary>
-        /// Changes the language used for transcription
-        /// </summary>
-        public void ChangeLanguage(string language)
-        {
-            if (_transcriptor != null && !string.IsNullOrEmpty(language))
-            {
-                _settings.Language = language;
-                _transcriptor.ChangeLanguage(language);
-            }
-        }
-
->>>>>>> 5f7bed6d
+
         /// <summary>
         /// Toggles transcription on or off
         /// </summary>
